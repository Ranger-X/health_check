sudo: false
cache: bundler
language: ruby
notifications:
  email:
    on_success: change
    on_failure: always

before_install:
  - gem update --system $RUBYGEMS_VERSION
  - gem --version
<<<<<<< HEAD
  # Temporary version lock until Bundler >= 1.13.2
  # https://github.com/bundler/bundler/issues/4975
  - gem install bundler -v 1.12
=======
  - gem install bundler ${BUNDLER_VERSION:+-v} ${BUNDLER_VERSION}
>>>>>>> bdf5871e
  - bundle --version
  - mkdir -p tmp/bundle

bundler_args: "--binstubs"

script: ./test/test_with_railsapp

matrix:
  allow_failures:
    - rvm: 2.3.1
      gemfile: test/rails_edge.gemfile
      env: RAILS_VERSION=edge

    - rvm: ruby-head
      gemfile: test/rails_5.0.gemfile
      env: RAILS_VERSION=5.0

  include:
    # ruby / rails edge
    
    - rvm: 2.3.1
      gemfile: test/rails_edge.gemfile
      env: RAILS_VERSION=edge

    # ruby 5.0  Jun. 2016
    
    - rvm: 2.3.1
      gemfile: test/rails_5.0.gemfile
      env: RAILS_VERSION=5.0

    - rvm: 2.2.2
      gemfile: test/rails_5.0.gemfile
      env: RAILS_VERSION=5.0

    - rvm: ruby-head
      gemfile: test/rails_5.0.gemfile
      env: RAILS_VERSION=5.0

    # rails 4.2  Dec, 2014 
    
    - rvm: 2.2.0
      gemfile: test/rails_4.2.gemfile
      env: RAILS_VERSION=4.2

    - rvm: 2.1.2
      gemfile: test/rails_4.2.gemfile
      env: RAILS_SERVER=puma RAILS_VERSION=4.2

    # Can't find i18n?? because it can't compile?
    #- rvm: 2.1.2
    #  gemfile: test/rails_4.2.gemfile
    #  env: RAILS_SERVER=passenger RAILS_VERSION=4.2

    - rvm: 2.1.2
      gemfile: test/rails_4.2.gemfile
      env: RAILS_SERVER=thin RAILS_VERSION=4.2

    # No longer supported by travis
    #- rvm: rbx-2.2.6
    #  gemfile: test/rails_4.0.gemfile
    #  env: RAILS_ENV2=development RAILS_VERSION=4.0

    - rvm: 2.1.2
      gemfile: test/rails_4.2.gemfile
      env: RAILS_SERVER=unicorn RAILS_VERSION=4.2

    - rvm: jruby-19mode
      gemfile: test/rails_4.2.gemfile
      env: BUNDLER_VERSION=1.12.5 RAILS_VERSION=4.2

    # rails 4.1  April 8, 2014 
    
    - rvm: 2.1.2
      gemfile: test/rails_4.1.gemfile
      env: RAILS_VERSION=4.1

    # rails 4.0
    
    - rvm: 1.9.3
      gemfile: test/rails_4.0.gemfile
      env: RAILS_VERSION=4.0
<|MERGE_RESOLUTION|>--- conflicted
+++ resolved
@@ -9,13 +9,7 @@
 before_install:
   - gem update --system $RUBYGEMS_VERSION
   - gem --version
-<<<<<<< HEAD
-  # Temporary version lock until Bundler >= 1.13.2
-  # https://github.com/bundler/bundler/issues/4975
-  - gem install bundler -v 1.12
-=======
   - gem install bundler ${BUNDLER_VERSION:+-v} ${BUNDLER_VERSION}
->>>>>>> bdf5871e
   - bundle --version
   - mkdir -p tmp/bundle
 
@@ -82,6 +76,8 @@
       gemfile: test/rails_4.2.gemfile
       env: RAILS_SERVER=unicorn RAILS_VERSION=4.2
 
+    # Temporary version lock until Bundler >= 1.13.2
+    # https://github.com/bundler/bundler/issues/4975
     - rvm: jruby-19mode
       gemfile: test/rails_4.2.gemfile
       env: BUNDLER_VERSION=1.12.5 RAILS_VERSION=4.2
