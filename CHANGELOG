--- conflicted
+++ resolved
@@ -1,12 +1,10 @@
 = Change Log =
 
-<<<<<<< HEAD
 
-* 2.5.0
+* Next
  * Added Colourful html format (If you have set up your own route, set the default format to 'txt')
  * Added tests for cache-control and clarified what rails sets
  * max_age=0 is now the default and required for cache-control: private
-=======
 * 2.5.0
  * Added whitelist for IP# (Thanks Fernando Alvarez)
  * reworked whitelist PR
@@ -18,7 +16,6 @@
  * Used ideas from #52 - use middleware to catch Rails stack exceptions
  * #51 by tokenshift - Fixing NameError on `basic_auth_username`.
  * Changes to address #50 by fillphafftek - allow standard check to be run from middleware if configured to do so, removed requirement for "middleware" to be passed in url for middleware tests
->>>>>>> 0707a4a3
 * 2.4.0
  * Added tests for middleware
  * Changed contributed middleware code to conform to existing url scheme
