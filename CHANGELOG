--- conflicted
+++ resolved
@@ -2,14 +2,10 @@
 
 * 2.3.0
  * Fix route reload issue
-<<<<<<< HEAD
  * Various fixes to get tests working with bundle/jruby and other gem issues
  * Document additional branches
  * Fix route reload issue (auto routing previosuly conflicted with devise)
-=======
- * Fix for bundle/jruby conflict
  * Removed ref to rails 2.3, 3.*
->>>>>>> 8cf5f431
 
 * 2.2.1
   * Adjust private/public cache-control based on max_age set
