# Gemfile for health_test testing

source 'https://rubygems.org'

ruby RUBY_VERSION < '1.9.3' ? '1.9.3' : RUBY_VERSION

gem 'rails', "~> 4.0.0"
gem 'rake', '>= 0.8.3'
gem "rack", '~> 1.5.2'

group :development, :test do
  if defined?(JRUBY_VERSION)
    gem 'jruby-openssl'
    gem 'activerecord-jdbcsqlite3-adapter'
  else
    gem 'sqlite3', "~> 1.3.7"
  end
  gem 'shoulda'
<<<<<<< HEAD


=======
  # redis based checks
  gem 'sidekiq'
  gem 'redis'
  gem 'resque'
  # s3 check
  gem 'aws-sdk'
>>>>>>> 3282ee25
end

# Initial Gemfile has therubyracer commented out
gem 'therubyrhino', :platform => :jruby # REQUIRED
gem 'therubyracer', :platform => :ruby # REQUIRED
# mime-types 2.0 requires Ruby version >= 1.9.2
# mime-types 3.0 requires Ruby version >= 2.0
gem 'mime-types', RUBY_VERSION < '1.9.2' ? '< 2.0' : (defined?(JRUBY_VERSION) || RUBY_VERSION < '2.0' ? '< 3.0' : '>= 3.0') # REQUIRED<|MERGE_RESOLUTION|>--- conflicted
+++ resolved
@@ -16,17 +16,13 @@
     gem 'sqlite3', "~> 1.3.7"
   end
   gem 'shoulda'
-<<<<<<< HEAD
 
-
-=======
   # redis based checks
-  gem 'sidekiq'
-  gem 'redis'
-  gem 'resque'
+  gem 'sidekiq', :require => !!ENV['SIDEKIQ']
+  gem 'redis', :require => !!ENV['REDIS']
+  gem 'resque', :require => !!ENV['RESQUE']
   # s3 check
-  gem 'aws-sdk'
->>>>>>> 3282ee25
+  gem 'aws-sdk', :require => !!ENV['AWS']
 end
 
 # Initial Gemfile has therubyracer commented out
