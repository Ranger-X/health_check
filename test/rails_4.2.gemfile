# Gemfile for health_test testing

source 'https://rubygems.org'

ruby RUBY_VERSION < '1.9.3' ? '1.9.3' : RUBY_VERSION

gem 'rails', "~> 4.2.0"
gem 'rake', '>= 0.8.3'
#gem "rack", '~> 1.6.0'

group :development, :test do
  if defined?(JRUBY_VERSION)
    gem 'jruby-openssl'
    gem 'activerecord-jdbcsqlite3-adapter'
  else
    gem 'sqlite3', "~> 1.3.7"
  end
  gem 'shoulda'
<<<<<<< HEAD


end

# mime-types 2.0 requires Ruby version >= 1.9.2
# mime-types 3.0 requires Ruby version >= 2.0
gem 'mime-types', RUBY_VERSION < '1.9.2' ? '< 2.0' : (defined?(JRUBY_VERSION) || RUBY_VERSION < '2.0' ? '< 3.0' : '>= 3.0') # REQUIRED
=======
  # redis based checks
  gem 'sidekiq'
  gem 'redis'
  gem 'resque'
  # s3 check
  gem 'aws-sdk'
end
>>>>>>> 3282ee25
<|MERGE_RESOLUTION|>--- conflicted
+++ resolved
@@ -16,20 +16,15 @@
     gem 'sqlite3', "~> 1.3.7"
   end
   gem 'shoulda'
-<<<<<<< HEAD
 
-
+  # redis based checks
+  gem 'sidekiq', :require => !!ENV['SIDEKIQ']
+  gem 'redis', :require => !!ENV['REDIS']
+  gem 'resque', :require => !!ENV['RESQUE']
+  # s3 check
+  gem 'aws-sdk', :require => !!ENV['AWS']
 end
 
 # mime-types 2.0 requires Ruby version >= 1.9.2
 # mime-types 3.0 requires Ruby version >= 2.0
-gem 'mime-types', RUBY_VERSION < '1.9.2' ? '< 2.0' : (defined?(JRUBY_VERSION) || RUBY_VERSION < '2.0' ? '< 3.0' : '>= 3.0') # REQUIRED
-=======
-  # redis based checks
-  gem 'sidekiq'
-  gem 'redis'
-  gem 'resque'
-  # s3 check
-  gem 'aws-sdk'
-end
->>>>>>> 3282ee25
+gem 'mime-types', RUBY_VERSION < '1.9.2' ? '< 2.0' : (defined?(JRUBY_VERSION) || RUBY_VERSION < '2.0' ? '< 3.0' : '>= 3.0') # REQUIRED