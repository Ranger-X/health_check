--- conflicted
+++ resolved
@@ -47,19 +47,6 @@
   self.full_checks = ['database', 'migrations', 'custom', 'email', 'cache', 'redis-if-present', 'sidekiq-redis-if-present', 'resque-redis-if-present', 's3-if-present']
   self.standard_checks = [ 'database', 'migrations', 'custom', 'emailconf' ]
 
-  # html response
-  mattr_accessor :html_template
-  mattr_accessor :passed_style
-  mattr_accessor :failed_style
-<<<<<<< HEAD
-  self.html_template = ''
-=======
-  self.html_template = '<html><head><title>health_check: %s</title></head><body style="%s">%s</body></html>'
->>>>>>> 9228f752
-  self.passed_style = 'background-color: DarkGreen; color: White'
-  self.failed_style = 'background-color: Red; color: Black'
-
-
   def self.add_custom_check(&block)
     custom_checks << block
   end
