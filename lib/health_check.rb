# Copyright (c) 2010-2013 Ian Heggie, released under the MIT license.
# See MIT-LICENSE for details.

module HealthCheck

  class Engine < Rails::Engine
    cattr_accessor :routes_explicitly_defined 
  end

  # Text output upon success
  mattr_accessor :success
  self.success = "success"

  # Timeout in seconds used when checking smtp server
  mattr_accessor :smtp_timeout
  self.smtp_timeout = 30.0

  # http status code used when plain text error message is output
  mattr_accessor :http_status_for_error_text
  self.http_status_for_error_text = 500

  # http status code used when an error object is output (json or xml)
  mattr_accessor :http_status_for_error_object
  self.http_status_for_error_object = 500

  # http status code used when the ip is not allowed for the request
  mattr_accessor :http_status_for_ip_whitelist_error
  self.http_status_for_ip_whitelist_error = 403

  # ips allowed to perform requests
  mattr_accessor :origin_ip_whitelist
  self.origin_ip_whitelist = []

  # max-age of response in seconds
  # cache-control is public when max_age > 1 and basic authentication is used
  mattr_accessor :max_age
  self.max_age = 1

  # s3 buckets
  mattr_accessor :buckets
  self.buckets = {}

  # health check uri path
  mattr_accessor :uri
  self.uri = 'health_check'

  # Basic Authentication
  mattr_accessor :basic_auth_username, :basic_auth_password
  self.basic_auth_username = nil
  self.basic_auth_password = nil

  # Array of custom check blocks
  mattr_accessor :custom_checks
  mattr_accessor :full_checks
  mattr_accessor :standard_checks
<<<<<<< HEAD
  self.custom_checks = [ ]
  self.full_checks = ['database', 'migrations', 'custom', 'email', 'cache', 'redis-if-present', 'sidekiq-redis-if-present', 'resque-redis-if-present', 's3-if-present', 'elasticsearch', 'elasticsearch-if-present']
=======
  self.custom_checks = { }
  self.full_checks = ['database', 'migrations', 'custom', 'email', 'cache', 'redis-if-present', 'sidekiq-redis-if-present', 'resque-redis-if-present', 's3-if-present']
>>>>>>> c92d0397
  self.standard_checks = [ 'database', 'migrations', 'custom', 'emailconf' ]

  # Middleware based checks
  mattr_accessor :middleware_checks
  self.middleware_checks = [ 'middleware' ]

  mattr_accessor :installed_as_middleware

  # Allow non-standard redis url
  mattr_accessor :redis_url
  self.redis_url = 'redis://localhost:6379/0'

  def self.add_custom_check(name = 'custom', &block)
    custom_checks[name] ||= [ ]
    custom_checks[name] << block
  end

  def self.setup
    yield self
  end

end

require 'health_check/version'
require 'health_check/base_health_check'
require 'health_check/resque_health_check'
require 'health_check/s3_health_check'
require 'health_check/redis_health_check'
require 'health_check/elasticsearch_health_check'
require 'health_check/sidekiq_health_check'
require 'health_check/utils'
require 'health_check/health_check_controller'
require 'health_check/health_check_routes'
require 'health_check/middleware_health_check'

# vi: sw=2 sm ai:<|MERGE_RESOLUTION|>--- conflicted
+++ resolved
@@ -53,13 +53,8 @@
   mattr_accessor :custom_checks
   mattr_accessor :full_checks
   mattr_accessor :standard_checks
-<<<<<<< HEAD
   self.custom_checks = [ ]
   self.full_checks = ['database', 'migrations', 'custom', 'email', 'cache', 'redis-if-present', 'sidekiq-redis-if-present', 'resque-redis-if-present', 's3-if-present', 'elasticsearch', 'elasticsearch-if-present']
-=======
-  self.custom_checks = { }
-  self.full_checks = ['database', 'migrations', 'custom', 'email', 'cache', 'redis-if-present', 'sidekiq-redis-if-present', 'resque-redis-if-present', 's3-if-present']
->>>>>>> c92d0397
   self.standard_checks = [ 'database', 'migrations', 'custom', 'emailconf' ]
 
   # Middleware based checks
