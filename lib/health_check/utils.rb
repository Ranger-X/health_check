--- conflicted
+++ resolved
@@ -4,8 +4,6 @@
 module HealthCheck
   class Utils
 
-<<<<<<< HEAD
-=======
     @@success = "success"
 
     cattr_accessor :success
@@ -18,7 +16,6 @@
 
     cattr_accessor :error_status_code
 
->>>>>>> e6547b3b
     @@default_smtp_settings =
       {
       :address              => "localhost",
