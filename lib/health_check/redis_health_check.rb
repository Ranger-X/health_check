# frozen_string_literal: true

module HealthCheck
  class RedisHealthCheck
    extend BaseHealthCheck

    class << self
      def check
        raise "Wrong configuration. Missing 'redis' gem" unless defined?(::Redis)

        client.ping == 'PONG' ? '' : "Redis.ping returned #{res.inspect} instead of PONG"
      rescue Exception => err
        create_error 'redis', err.message
      ensure
<<<<<<< HEAD
        res.disconnect
=======
        client.disconnect
>>>>>>> 57301e40
      end

      def client
        Redis.new(url: HealthCheck.redis_url)
      end
    end
  end
end<|MERGE_RESOLUTION|>--- conflicted
+++ resolved
@@ -12,11 +12,7 @@
       rescue Exception => err
         create_error 'redis', err.message
       ensure
-<<<<<<< HEAD
-        res.disconnect
-=======
         client.disconnect
->>>>>>> 57301e40
       end
 
       def client
