--- conflicted
+++ resolved
@@ -11,13 +11,8 @@
       begin
         errors = HealthCheck::Utils.process_checks(checks)
       rescue Exception => e
-<<<<<<< HEAD
         errors = e.message.blank? ? e.class.to_s : e.message.to_s
       end     
-=======
-        errors = e.message
-      end
->>>>>>> 007db64f
       if errors.blank?
         response.headers['Last-Modified'] = Time.now.httpdate
         obj = { :healthy => true, :message => HealthCheck.success }
