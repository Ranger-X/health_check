require 'rubygems'
require 'rake'

begin
  require 'jeweler'
  Jeweler::Tasks.new do |gem|
    gem.name = "health_check"
    gem.summary = %Q{Simple health check of Rails app}
    gem.description = %Q{Simple health check of Rails app for use with uptime.openacs.org or wasitup.com}
    gem.email = "ian@heggie.biz"
    gem.homepage = "http://github.com/ianheggie/health_check"
    gem.authors = ["Ian Heggie"]
    # Gemfile contains gem dependencies, apart from bundler itself
    gem.add_development_dependency 'bundler', '~> 1.2.0'

    # gem is a Gem::Specification... see http://www.rubygems.org/read/chapter/20 for additional settings
  end
  Jeweler::GemcutterTasks.new

  #task :test => :check_dependencies
rescue LoadError
  puts "Jeweler (or a dependency) not available. Install it with: gem install jeweler"
end

<<<<<<< HEAD
require 'rake/testtask'
Rake::TestTask.new(:test) do |test|
  test.libs << 'lib' << 'test'
  test.pattern = 'test/**/*_test.rb'
  test.verbose = true
end

begin
  require 'rcov/rcovtask'
  Rcov::RcovTask.new do |test|
    test.libs << 'test'
=======
# Tests are conducted with health_test as a plugin
environment_file = File.join(File.dirname(__FILE__), '..', '..', '..', 'config', 'environment.rb')
plugin_dir = File.join(File.dirname(__FILE__), '..', 'plugins')
if File.exists?(environment_file) and File.directory?(plugin_dir)
  # test as plugin
  
  require 'rake/testtask'
  Rake::TestTask.new(:test) do |test|
    test.libs << 'lib' << 'test'
>>>>>>> 62fd5b89
    test.pattern = 'test/**/*_test.rb'
    test.verbose = true
  end

  begin
    require 'rcov/rcovtask'
    Rcov::RcovTask.new do |test|
      test.libs << 'test'
      test.pattern = 'test/**/*_test.rb'
      test.verbose = true
    end
  rescue LoadError
    task :rcov do
      abort "RCov is not available. In order to run rcov, you must: sudo gem install spicycode-rcov"
    end
  end

else
  #tests as gem
  task :test do
    exec '/bin/bash', './test/test_with_railsapp'
  end
end

task :default => :test

<<<<<<< HEAD
require 'rdoc/task'
Rake::RDocTask.new do |rdoc|
  version = File.exist?('VERSION') ? File.read('VERSION') : ""
=======
begin
  gem 'rdoc'
  require 'rdoc/task'

  Rake::RDocTask.new do |rdoc|
    version = File.exist?('VERSION') ? File.read('VERSION') : ""
>>>>>>> 62fd5b89

    rdoc.rdoc_dir = 'rdoc'
    rdoc.title = "health_check #{version}"
    rdoc.rdoc_files.include('README*')
    rdoc.rdoc_files.include('lib/**/*.rb')
  end
rescue Gem::LoadError
  puts "rdoc (or a dependency) not available. Install it with: gem install rdoc"
end<|MERGE_RESOLUTION|>--- conflicted
+++ resolved
@@ -22,19 +22,6 @@
   puts "Jeweler (or a dependency) not available. Install it with: gem install jeweler"
 end
 
-<<<<<<< HEAD
-require 'rake/testtask'
-Rake::TestTask.new(:test) do |test|
-  test.libs << 'lib' << 'test'
-  test.pattern = 'test/**/*_test.rb'
-  test.verbose = true
-end
-
-begin
-  require 'rcov/rcovtask'
-  Rcov::RcovTask.new do |test|
-    test.libs << 'test'
-=======
 # Tests are conducted with health_test as a plugin
 environment_file = File.join(File.dirname(__FILE__), '..', '..', '..', 'config', 'environment.rb')
 plugin_dir = File.join(File.dirname(__FILE__), '..', 'plugins')
@@ -44,7 +31,6 @@
   require 'rake/testtask'
   Rake::TestTask.new(:test) do |test|
     test.libs << 'lib' << 'test'
->>>>>>> 62fd5b89
     test.pattern = 'test/**/*_test.rb'
     test.verbose = true
   end
@@ -71,18 +57,12 @@
 
 task :default => :test
 
-<<<<<<< HEAD
-require 'rdoc/task'
-Rake::RDocTask.new do |rdoc|
-  version = File.exist?('VERSION') ? File.read('VERSION') : ""
-=======
 begin
   gem 'rdoc'
   require 'rdoc/task'
 
   Rake::RDocTask.new do |rdoc|
     version = File.exist?('VERSION') ? File.read('VERSION') : ""
->>>>>>> 62fd5b89
 
     rdoc.rdoc_dir = 'rdoc'
     rdoc.title = "health_check #{version}"
