--- conflicted
+++ resolved
@@ -2,12 +2,8 @@
 
 Simple health check of Rails 4.x+ apps for use with Pingdom, NewRelic, EngineYard or uptime.openacs.org etc.
 
-<<<<<<< HEAD
 Use {pre_rails4}[https://github.com/ianheggie/health_check/tree/pre_rails4] branch or gem versions < 2.0 for Rails 2.3 and 3.x;
 Use {master}[https://github.com/ianheggie/health_check/tree/master] branch or gem versions ~> 2.0 for Rails 4.x and 5.x;
-=======
-Use {pre_rails4}[https://github.com/ianheggie/health_check/tree/pre_rails4] branch or gem versions < 2.0 for Rails 2.3 and 3.x
->>>>>>> 3282ee25
 
 The basic goal is to quickly check that rails is up and running and that it has access to correctly configured resources (database, email gateway)
 
@@ -92,14 +88,10 @@
 
       config.http_status_for_error_object = 500
 
-<<<<<<< HEAD
-      # You can customize which checks happen on a standard health check, eg to set an explicit list use:
-=======
       # bucket names to test connectivity - required only if s3 check used, access permissions can be mixed
       config.buckets = {'bucket_name' => [:R, :W, :D]}
 
-      # You can customize which checks happen on a standard health check
->>>>>>> 3282ee25
+      # You can customize which checks happen on a standard health check, eg to set an explicit list use:
       config.standard_checks = [ 'database', 'migrations', 'custom' ]
 
       # Or to exclude one check:
