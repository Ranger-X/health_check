--- conflicted
+++ resolved
@@ -130,12 +130,8 @@
 
       # Protect health endpoints with basic auth
       # These default to nil and the endpoint is not protected
-<<<<<<< HEAD
       #config.basic_auth_username = 'my_username'
       #config.basic_auth_password = 'my_password'
-=======
-      config.basic_auth_username = 'my_username'
-      config.basic_auth_password = 'my_password'
 
       # Whitelist requesting IPs
       # Defaults to blank and allows any IP
@@ -143,7 +139,6 @@
 
       # http status code used when the ip is not allowed for the request
       config.http_status_for_ip_whitelist_error = 403
->>>>>>> 0707a4a3
     end
 
 You may call add_custom_check multiple times with different tests. These tests will be included in the default list ("standard").
